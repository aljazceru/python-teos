from getopt import getopt
from sys import argv, exit
from signal import signal, SIGINT, SIGQUIT, SIGTERM

from pisa.logger import Logger
from pisa.api import start_api
from pisa.conf import BTC_NETWORK
from pisa.tools import can_connect_to_bitcoind, in_correct_network

logger = Logger("Daemon")


def handle_signals(signal_received, frame):
    logger.info("Shutting down PISA")
    # TODO: #11-add-graceful-shutdown: add code to close the db, free any resources, etc.

    exit(0)


if __name__ == '__main__':
    logger.info("Starting PISA")

    signal(SIGINT, handle_signals)
    signal(SIGTERM, handle_signals)
    signal(SIGQUIT, handle_signals)

    opts, _ = getopt(argv[1:], '', [''])
    for opt, arg in opts:
        # FIXME: Leaving this here for future option/arguments
        pass

<<<<<<< HEAD
    try:
        if can_connect_to_bitcoind():
            if in_correct_network(BTC_NETWORK):
                # Fire the api
                start_api()

            else:
                logger.error("bitcoind is running on a different network, check conf.py and bitcoin.conf."
                             "Shutting down")

        else:
            logger.error("Can't connect to bitcoind. Shutting down")
    except Exception as e:
        logger.error("There was an error while starting the daemon. Shutting down", error_args=e.args)
        exit(1)
=======
    if not can_connect_to_bitcoind():
        logger.error("Can't connect to bitcoind. Shutting down")

    elif not in_correct_network(BTC_NETWORK):
        logger.error("bitcoind is running on a different network, check conf.py and bitcoin.conf. Shutting down")

    else:
        # Fire the api
        start_api()
>>>>>>> c682066c
<|MERGE_RESOLUTION|>--- conflicted
+++ resolved
@@ -29,23 +29,6 @@
         # FIXME: Leaving this here for future option/arguments
         pass
 
-<<<<<<< HEAD
-    try:
-        if can_connect_to_bitcoind():
-            if in_correct_network(BTC_NETWORK):
-                # Fire the api
-                start_api()
-
-            else:
-                logger.error("bitcoind is running on a different network, check conf.py and bitcoin.conf."
-                             "Shutting down")
-
-        else:
-            logger.error("Can't connect to bitcoind. Shutting down")
-    except Exception as e:
-        logger.error("There was an error while starting the daemon. Shutting down", error_args=e.args)
-        exit(1)
-=======
     if not can_connect_to_bitcoind():
         logger.error("Can't connect to bitcoind. Shutting down")
 
@@ -54,5 +37,4 @@
 
     else:
         # Fire the api
-        start_api()
->>>>>>> c682066c
+        start_api()