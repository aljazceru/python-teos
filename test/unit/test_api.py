import json
import pytest
import requests
from time import sleep
from threading import Thread

from pisa.api import start_api
from pisa.watcher import Watcher
from pisa.tools import bitcoin_cli
from pisa import HOST, PORT, c_logger
from pisa.conf import MAX_APPOINTMENTS
from test.unit.conftest import generate_block, generate_blocks, get_random_value_hex, generate_dummy_appointment_data

c_logger.disabled = True

PISA_API = "http://{}:{}".format(HOST, PORT)
MULTIPLE_APPOINTMENTS = 10

appointments = []
locator_dispute_tx_map = {}


@pytest.fixture(scope="module")
def run_api(db_manager):
    watcher = Watcher(db_manager)

    api_thread = Thread(target=start_api, args=[watcher])
    api_thread.daemon = True
    api_thread.start()

    # It takes a little bit of time to start the API (otherwise the requests are sent too early and they fail)
    sleep(0.1)


@pytest.fixture
<<<<<<< HEAD
def new_appt_data():
    appt_data, dispute_tx = generate_dummy_appointment_data()
    locator_dispute_tx_map[appt_data["appointment"]["locator"]] = dispute_tx
=======
def new_appointment():
    appointment, dispute_tx = generate_dummy_appointment_data()
    locator_dispute_tx_map[appointment["locator"]] = dispute_tx
    del appointment["triggered"]
>>>>>>> 5e9211d5

    return appt_data


def add_appointment(new_appt_data):
    r = requests.post(url=PISA_API, json=json.dumps(new_appt_data), timeout=5)

    if r.status_code == 200:
        appointments.append(new_appt_data["appointment"])

    return r


def test_add_appointment(run_api, run_bitcoind, new_appt_data):
    # Properly formatted appointment
    r = add_appointment(new_appt_data)
    assert r.status_code == 200

    # Incorrect appointment
    new_appt_data["appointment"]["dispute_delta"] = 0
    r = add_appointment(new_appt_data)
    assert r.status_code == 400


<<<<<<< HEAD
def test_request_appointment(new_appt_data):
    # First we need to add an appointment
    r = add_appointment(new_appt_data)
    assert r.status_code == 200

    # Next we can request it
    r = requests.get(url=PISA_API + "/get_appointment?locator=" + new_appt_data["appointment"]["locator"])
    assert r.status_code == 200

    # Each locator may point to multiple appointments, check them all
    received_appointments = json.loads(r.content)

    # Take the status out and leave the received appointments ready to compare
    appointment_status = [appointment.pop("status") for appointment in received_appointments]

    # Check that the appointment is within the received appoints
    assert new_appt_data["appointment"] in received_appointments

    # Check that all the appointments are being watched
    assert all([status == "being_watched" for status in appointment_status])


=======
>>>>>>> 5e9211d5
def test_request_random_appointment():
    r = requests.get(url=PISA_API + "/get_appointment?locator=" + get_random_value_hex(32))
    assert r.status_code == 200

    received_appointments = json.loads(r.content)
    appointment_status = [appointment.pop("status") for appointment in received_appointments]

    assert all([status == "not_found" for status in appointment_status])


def test_add_appointment_multiple_times(new_appt_data, n=MULTIPLE_APPOINTMENTS):
    # Multiple appointments with the same locator should be valid
    # DISCUSS: #34-store-identical-appointments
    for _ in range(n):
        r = add_appointment(new_appt_data)
        assert r.status_code == 200


def test_request_multiple_appointments_same_locator(new_appt_data, n=MULTIPLE_APPOINTMENTS):
    for _ in range(n):
        r = add_appointment(new_appt_data)
        assert r.status_code == 200

<<<<<<< HEAD
    test_request_appointment(new_appt_data)
=======
    test_request_appointment_watcher(new_appointment)
>>>>>>> 5e9211d5


def test_add_too_many_appointment(new_appt_data):
    for _ in range(MAX_APPOINTMENTS - len(appointments)):
        r = add_appointment(new_appt_data)
        assert r.status_code == 200

    r = add_appointment(new_appt_data)
    assert r.status_code == 503


def test_get_all_appointments_watcher():
    r = requests.get(url=PISA_API + "/get_all_appointments")
    assert r.status_code == 200 and r.reason == "OK"

    received_appointments = json.loads(r.content)

    # Make sure there all the locators re in the watcher
    watcher_locators = [v["locator"] for k, v in received_appointments["watcher_appointments"].items()]
    local_locators = [appointment["locator"] for appointment in appointments]

    assert set(watcher_locators) == set(local_locators)
    assert len(received_appointments["responder_jobs"]) == 0


def test_get_all_appointments_responder():
    # Trigger all disputes
    locators = [appointment["locator"] for appointment in appointments]
    for locator, dispute_tx in locator_dispute_tx_map.items():
        if locator in locators:
            bitcoin_cli().sendrawtransaction(dispute_tx)

    # Confirm transactions
    generate_blocks(6)

    # Get all appointments
    r = requests.get(url=PISA_API + "/get_all_appointments")
    received_appointments = json.loads(r.content)

    # Make sure there is not pending locator in the watcher
    responder_jobs = [v["locator"] for k, v in received_appointments["responder_jobs"].items()]
    local_locators = [appointment["locator"] for appointment in appointments]

    assert set(responder_jobs) == set(local_locators)
    assert len(received_appointments["watcher_appointments"]) == 0


def test_request_appointment_watcher(new_appointment):
    # First we need to add an appointment
    r = add_appointment(new_appointment)
    assert r.status_code == 200

    # Next we can request it
    r = requests.get(url=PISA_API + "/get_appointment?locator=" + new_appointment["locator"])
    assert r.status_code == 200

    # Each locator may point to multiple appointments, check them all
    received_appointments = json.loads(r.content)

    # Take the status out and leave the received appointments ready to compare
    appointment_status = [appointment.pop("status") for appointment in received_appointments]

    # Check that the appointment is within the received appoints
    assert new_appointment in received_appointments

    # Check that all the appointments are being watched
    assert all([status == "being_watched" for status in appointment_status])


def test_request_appointment_responder(new_appointment):
    # Let's do something similar to what we did with the watcher but now we'll send the dispute tx to the network
    dispute_tx = locator_dispute_tx_map[new_appointment["locator"]]
    bitcoin_cli().sendrawtransaction(dispute_tx)

    r = add_appointment(new_appointment)
    assert r.status_code == 200

    # Generate a block to trigger the watcher
    generate_block()

    r = requests.get(url=PISA_API + "/get_appointment?locator=" + new_appointment["locator"])
    assert r.status_code == 200

    received_appointments = json.loads(r.content)
    appointment_status = [appointment.pop("status") for appointment in received_appointments]
    appointment_locators = [appointment["locator"] for appointment in received_appointments]

    assert new_appointment["locator"] in appointment_locators and len(received_appointments) == 1
    assert all([status == "dispute_responded" for status in appointment_status]) and len(appointment_status) == 1<|MERGE_RESOLUTION|>--- conflicted
+++ resolved
@@ -33,16 +33,9 @@
 
 
 @pytest.fixture
-<<<<<<< HEAD
 def new_appt_data():
     appt_data, dispute_tx = generate_dummy_appointment_data()
     locator_dispute_tx_map[appt_data["appointment"]["locator"]] = dispute_tx
-=======
-def new_appointment():
-    appointment, dispute_tx = generate_dummy_appointment_data()
-    locator_dispute_tx_map[appointment["locator"]] = dispute_tx
-    del appointment["triggered"]
->>>>>>> 5e9211d5
 
     return appt_data
 
@@ -67,31 +60,6 @@
     assert r.status_code == 400
 
 
-<<<<<<< HEAD
-def test_request_appointment(new_appt_data):
-    # First we need to add an appointment
-    r = add_appointment(new_appt_data)
-    assert r.status_code == 200
-
-    # Next we can request it
-    r = requests.get(url=PISA_API + "/get_appointment?locator=" + new_appt_data["appointment"]["locator"])
-    assert r.status_code == 200
-
-    # Each locator may point to multiple appointments, check them all
-    received_appointments = json.loads(r.content)
-
-    # Take the status out and leave the received appointments ready to compare
-    appointment_status = [appointment.pop("status") for appointment in received_appointments]
-
-    # Check that the appointment is within the received appoints
-    assert new_appt_data["appointment"] in received_appointments
-
-    # Check that all the appointments are being watched
-    assert all([status == "being_watched" for status in appointment_status])
-
-
-=======
->>>>>>> 5e9211d5
 def test_request_random_appointment():
     r = requests.get(url=PISA_API + "/get_appointment?locator=" + get_random_value_hex(32))
     assert r.status_code == 200
@@ -115,11 +83,7 @@
         r = add_appointment(new_appt_data)
         assert r.status_code == 200
 
-<<<<<<< HEAD
-    test_request_appointment(new_appt_data)
-=======
-    test_request_appointment_watcher(new_appointment)
->>>>>>> 5e9211d5
+    test_request_appointment_watcher(new_appt_data)
 
 
 def test_add_too_many_appointment(new_appt_data):
@@ -167,13 +131,13 @@
     assert len(received_appointments["watcher_appointments"]) == 0
 
 
-def test_request_appointment_watcher(new_appointment):
+def test_request_appointment_watcher(new_appt_data):
     # First we need to add an appointment
-    r = add_appointment(new_appointment)
+    r = add_appointment(new_appt_data)
     assert r.status_code == 200
 
     # Next we can request it
-    r = requests.get(url=PISA_API + "/get_appointment?locator=" + new_appointment["locator"])
+    r = requests.get(url=PISA_API + "/get_appointment?locator=" + new_appt_data["appointment"]["locator"])
     assert r.status_code == 200
 
     # Each locator may point to multiple appointments, check them all
@@ -183,29 +147,29 @@
     appointment_status = [appointment.pop("status") for appointment in received_appointments]
 
     # Check that the appointment is within the received appoints
-    assert new_appointment in received_appointments
+    assert new_appt_data["appointment"] in received_appointments
 
     # Check that all the appointments are being watched
     assert all([status == "being_watched" for status in appointment_status])
 
 
-def test_request_appointment_responder(new_appointment):
+def test_request_appointment_responder(new_appt_data):
     # Let's do something similar to what we did with the watcher but now we'll send the dispute tx to the network
-    dispute_tx = locator_dispute_tx_map[new_appointment["locator"]]
+    dispute_tx = locator_dispute_tx_map[new_appt_data["appointment"]["locator"]]
     bitcoin_cli().sendrawtransaction(dispute_tx)
 
-    r = add_appointment(new_appointment)
+    r = add_appointment(new_appt_data)
     assert r.status_code == 200
 
     # Generate a block to trigger the watcher
     generate_block()
 
-    r = requests.get(url=PISA_API + "/get_appointment?locator=" + new_appointment["locator"])
+    r = requests.get(url=PISA_API + "/get_appointment?locator=" + new_appt_data["appointment"]["locator"])
     assert r.status_code == 200
 
     received_appointments = json.loads(r.content)
     appointment_status = [appointment.pop("status") for appointment in received_appointments]
     appointment_locators = [appointment["locator"] for appointment in received_appointments]
 
-    assert new_appointment["locator"] in appointment_locators and len(received_appointments) == 1
+    assert new_appt_data["appointment"]["locator"] in appointment_locators and len(received_appointments) == 1
     assert all([status == "dispute_responded" for status in appointment_status]) and len(appointment_status) == 1