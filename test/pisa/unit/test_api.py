import json
import pytest
import requests
from time import sleep
from threading import Thread
from cryptography.hazmat.primitives import serialization

from pisa.api import API
from pisa.watcher import Watcher
from pisa.tools import bitcoin_cli
from pisa import HOST, PORT

from test.pisa.unit.conftest import (
    generate_block,
    generate_blocks,
    get_random_value_hex,
    generate_dummy_appointment_data,
    generate_keypair,
    get_config,
)

from common.constants import LOCATOR_LEN_BYTES


PISA_API = "http://{}:{}".format(HOST, PORT)
MULTIPLE_APPOINTMENTS = 10

appointments = []
locator_dispute_tx_map = {}

config = get_config()


@pytest.fixture(scope="module")
def run_api(db_manager, chain_monitor):
    sk, pk = generate_keypair()
    sk_der = sk.private_bytes(
        encoding=serialization.Encoding.DER,
        format=serialization.PrivateFormat.TraditionalOpenSSL,
        encryption_algorithm=serialization.NoEncryption(),
    )
<<<<<<< HEAD

    watcher = Watcher(db_manager, chain_monitor, sk_der)
    chain_monitor.attach_watcher(watcher.block_queue, watcher.asleep)
    chain_monitor.attach_responder(watcher.responder.block_queue, watcher.responder.asleep)
=======
    watcher = Watcher(db_manager, sk_der, get_config())
>>>>>>> 0519ea9c

    api_thread = Thread(target=API(watcher, config).start)
    api_thread.daemon = True
    api_thread.start()

    # It takes a little bit of time to start the API (otherwise the requests are sent too early and they fail)
    sleep(0.1)


@pytest.fixture
def new_appt_data():
    appt_data, dispute_tx = generate_dummy_appointment_data()
    locator_dispute_tx_map[appt_data["appointment"]["locator"]] = dispute_tx

    return appt_data


def add_appointment(new_appt_data):
    r = requests.post(url=PISA_API, json=json.dumps(new_appt_data), timeout=5)

    if r.status_code == 200:
        appointments.append(new_appt_data["appointment"])

    return r


def test_add_appointment(run_api, run_bitcoind, new_appt_data):
    # Properly formatted appointment
    r = add_appointment(new_appt_data)
    assert r.status_code == 200

    # Incorrect appointment
    new_appt_data["appointment"]["to_self_delay"] = 0
    r = add_appointment(new_appt_data)
    assert r.status_code == 400


def test_request_random_appointment():
    r = requests.get(url=PISA_API + "/get_appointment?locator=" + get_random_value_hex(LOCATOR_LEN_BYTES))
    assert r.status_code == 200

    received_appointments = json.loads(r.content)
    appointment_status = [appointment.pop("status") for appointment in received_appointments]

    assert all([status == "not_found" for status in appointment_status])


def test_add_appointment_multiple_times(new_appt_data, n=MULTIPLE_APPOINTMENTS):
    # Multiple appointments with the same locator should be valid
    # DISCUSS: #34-store-identical-appointments
    for _ in range(n):
        r = add_appointment(new_appt_data)
        assert r.status_code == 200


def test_request_multiple_appointments_same_locator(new_appt_data, n=MULTIPLE_APPOINTMENTS):
    for _ in range(n):
        r = add_appointment(new_appt_data)
        assert r.status_code == 200

    test_request_appointment_watcher(new_appt_data)


def test_add_too_many_appointment(new_appt_data):
    for _ in range(config.get("MAX_APPOINTMENTS") - len(appointments)):
        r = add_appointment(new_appt_data)
        assert r.status_code == 200

    r = add_appointment(new_appt_data)
    assert r.status_code == 503


def test_get_all_appointments_watcher():
    r = requests.get(url=PISA_API + "/get_all_appointments")
    assert r.status_code == 200 and r.reason == "OK"

    received_appointments = json.loads(r.content)

    # Make sure there all the locators re in the watcher
    watcher_locators = [v["locator"] for k, v in received_appointments["watcher_appointments"].items()]
    local_locators = [appointment["locator"] for appointment in appointments]

    assert set(watcher_locators) == set(local_locators)
    assert len(received_appointments["responder_trackers"]) == 0


def test_get_all_appointments_responder():
    # Trigger all disputes
    locators = [appointment["locator"] for appointment in appointments]
    for locator, dispute_tx in locator_dispute_tx_map.items():
        if locator in locators:
            bitcoin_cli().sendrawtransaction(dispute_tx)

    # Confirm transactions
    generate_blocks(6)

    # Get all appointments
    r = requests.get(url=PISA_API + "/get_all_appointments")
    received_appointments = json.loads(r.content)

    # Make sure there is not pending locator in the watcher
    responder_trackers = [v["locator"] for k, v in received_appointments["responder_trackers"].items()]
    local_locators = [appointment["locator"] for appointment in appointments]

    assert set(responder_trackers) == set(local_locators)
    assert len(received_appointments["watcher_appointments"]) == 0


def test_request_appointment_watcher(new_appt_data):
    # First we need to add an appointment
    r = add_appointment(new_appt_data)
    assert r.status_code == 200

    # Next we can request it
    r = requests.get(url=PISA_API + "/get_appointment?locator=" + new_appt_data["appointment"]["locator"])
    assert r.status_code == 200

    # Each locator may point to multiple appointments, check them all
    received_appointments = json.loads(r.content)

    # Take the status out and leave the received appointments ready to compare
    appointment_status = [appointment.pop("status") for appointment in received_appointments]

    # Check that the appointment is within the received appoints
    assert new_appt_data["appointment"] in received_appointments

    # Check that all the appointments are being watched
    assert all([status == "being_watched" for status in appointment_status])


def test_request_appointment_responder(new_appt_data):
    # Let's do something similar to what we did with the watcher but now we'll send the dispute tx to the network
    dispute_tx = locator_dispute_tx_map[new_appt_data["appointment"]["locator"]]
    bitcoin_cli().sendrawtransaction(dispute_tx)

    r = add_appointment(new_appt_data)
    assert r.status_code == 200

    # Generate a block to trigger the watcher
    generate_block()

    r = requests.get(url=PISA_API + "/get_appointment?locator=" + new_appt_data["appointment"]["locator"])
    assert r.status_code == 200

    received_appointments = json.loads(r.content)
    appointment_status = [appointment.pop("status") for appointment in received_appointments]
    appointment_locators = [appointment["locator"] for appointment in received_appointments]

    assert new_appt_data["appointment"]["locator"] in appointment_locators and len(received_appointments) == 1
    assert all([status == "dispute_responded" for status in appointment_status]) and len(appointment_status) == 1<|MERGE_RESOLUTION|>--- conflicted
+++ resolved
@@ -39,14 +39,10 @@
         format=serialization.PrivateFormat.TraditionalOpenSSL,
         encryption_algorithm=serialization.NoEncryption(),
     )
-<<<<<<< HEAD
 
-    watcher = Watcher(db_manager, chain_monitor, sk_der)
+    watcher = Watcher(db_manager, chain_monitor, sk_der, get_config())
     chain_monitor.attach_watcher(watcher.block_queue, watcher.asleep)
     chain_monitor.attach_responder(watcher.responder.block_queue, watcher.responder.asleep)
-=======
-    watcher = Watcher(db_manager, sk_der, get_config())
->>>>>>> 0519ea9c
 
     api_thread = Thread(target=API(watcher, config).start)
     api_thread.daemon = True
